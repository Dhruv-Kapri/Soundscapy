<<<<<<< HEAD
from soundscapy.analysis.binaural import *
from soundscapy import Binaural
from soundscapy import AnalysisSettings
from pathlib import Path
=======
>>>>>>> 839069e7
import json
import time
from pathlib import Path

<<<<<<< HEAD
=======
from soundscapy import AnalysisSettings
from soundscapy import Binaural
from soundscapy.analysis.binaural import *

>>>>>>> 839069e7

def load_analyse_binaural(wav_file, levels, analysis_settings, verbose=True):
    """Load and analyse binaural file

    Parameters
    ----------
    wav_file : str
        Path to wav file
    levels : list
        List of levels to analyse
    analysis_settings : AnalysisSettings
        Analysis settings
    verbose : bool, optional
        Print progress, by default True

    Returns
    -------
    results : dict
        Dictionary with results
    """
    print(f"Processing {wav_file.stem}")
    b = Binaural.from_wav(wav_file)
    decibel = (levels[b.recording]["Left"], levels[b.recording]["Right"])
    b.calibrate_to(decibel, inplace=True)
    return process_all_metrics(b, analysis_settings, parallel=False, verbose=verbose)


def parallel_process(wav_files, results_df, levels, analysis_settings, verbose=True):
    """
    Parallel processing of binaural files

    Parameters
    ----------
    wav_files : list
        List of wav files
    results_df : pandas.DataFrame
        Results dataframe
    levels : dict
        Dictionary with levels
    analysis_settings : AnalysisSettings
        Analysis settings
    verbose : bool, optional
        Print progress, by default True

    Returns
    -------
    results_df : pandas.DataFrame
        Results dataframe
    """
    # Parallel processing with Pool.apply_async() without callback function

    pool = mp.Pool(mp.cpu_count() - 1)
    results = []
    result_objects = [
        pool.apply_async(
            load_analyse_binaural,
            args=(wav_file, levels, analysis_settings, verbose),
        )
        for wav_file in wav_files
    ]
    results = [r.get() for r in result_objects]

    pool.close()
    pool.join()

    for r in results:
        results_df = add_results(results_df, r)

    return results_df


if __name__ == "__main__":
    from datetime import datetime

    base_path = Path()
    wav_folder = base_path.joinpath("test", "data")
    levels = wav_folder.joinpath("Levels.json")
    with open(levels) as f:
        levels = json.load(f)

    analysis_settings = AnalysisSettings.default()

    df = prep_multiindex_df(levels, incl_metric=True)

    start = time.perf_counter()

    df = parallel_process(
        wav_folder.glob("*.wav"), df, levels, analysis_settings, verbose=True
    )

    end = time.perf_counter()
<<<<<<< HEAD
    print(f"Time taken: {end-start:.2f} seconds")
=======
    print(f"Time taken: {end - start:.2f} seconds")
>>>>>>> 839069e7

    df.to_excel(base_path.joinpath("test", f"ParallelTest_{datetime.today()}.xlsx"))<|MERGE_RESOLUTION|>--- conflicted
+++ resolved
@@ -1,21 +1,11 @@
-<<<<<<< HEAD
-from soundscapy.analysis.binaural import *
-from soundscapy import Binaural
-from soundscapy import AnalysisSettings
-from pathlib import Path
-=======
->>>>>>> 839069e7
 import json
 import time
 from pathlib import Path
 
-<<<<<<< HEAD
-=======
 from soundscapy import AnalysisSettings
 from soundscapy import Binaural
 from soundscapy.analysis.binaural import *
 
->>>>>>> 839069e7
 
 def load_analyse_binaural(wav_file, levels, analysis_settings, verbose=True):
     """Load and analyse binaural file
@@ -107,10 +97,6 @@
     )
 
     end = time.perf_counter()
-<<<<<<< HEAD
-    print(f"Time taken: {end-start:.2f} seconds")
-=======
     print(f"Time taken: {end - start:.2f} seconds")
->>>>>>> 839069e7
 
     df.to_excel(base_path.joinpath("test", f"ParallelTest_{datetime.today()}.xlsx"))