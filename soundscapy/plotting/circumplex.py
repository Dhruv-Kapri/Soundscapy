--- conflicted
+++ resolved
@@ -1,12 +1,6 @@
 """Plotting functions for visualising circumplex data."""
 
-<<<<<<< HEAD
-import matplotlib.axes
-import pandas as pd
-from scipy.stats import pearsonr, spearmanr
-=======
 from typing import Union, Tuple, List
->>>>>>> 839069e7
 
 import matplotlib as mpl
 import matplotlib.axes
@@ -23,10 +17,6 @@
 default_bw_adjust = 1.2
 default_figsize = (5, 5)
 
-<<<<<<< HEAD
-
-=======
->>>>>>> 839069e7
 simple_density = dict(thresh=0.5, levels=2, incl_outline=True, alpha=0.5)
 
 
